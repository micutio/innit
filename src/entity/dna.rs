//! The DNA contains all core information, excluding temporary info such as position etc. This
//! module allows to generate objects from DNA and modify them using mutation as well as crossing.
//! Decoding DNA delivers attributes and functions that fall into one of three gene types.
//!
//! Inspiration: https://creatures.fandom.com/wiki/ChiChi_Norn_Genome
//!
//! ## Gene Types
//!
//! * sensor - gathering information of the environment
//! * processor - decision making
//! * actuator - interacting with other objects and the game world
//!
//! ## Shape of the DNA
//!
//! +------+-----------+---------------+-------------+
//! | 0x00 | gene name | genome length | trait genes |
//! +------+-----------+---------------+-------------+
//!
//!
//! A DNA Genome is implemented as a string of hexadecimal numbers. The start of a gene is marked
//! by the number zero. Genes can overlap, so that parsing the new gene resumes "in the middle" of
//! a previous gene. The genes should be small and encoding the presence of a quality. Attributes or
//! versatility is then controlled by the cumulative occurrence of a gene.
//! Basically: the more often a gene occurs, the stronger its trait will be.
// TODO: How to handle synergies/anti-synergies?
// TODO: How to calculate energy cost per action?
// TODO: Can behavior be encoded in the genome too i.e., fight or flight?
// TODO: Should attributes be fix on trait level or full-on generic as list of attribute objects?
// TODO: How to best model synergies and anti-synergies across traits?

use rand::Rng;
use std::cmp;
use std::collections::HashMap;
use std::error::Error;
use std::fs::File;
use std::io::Read;

use crate::entity::action::*;
use crate::ui::game_input::PlayAction;
use crate::util::game_rng::GameRng;
use crate::util::generate_gray_code;

#[derive(Serialize, Deserialize, Debug, Eq, PartialEq, Hash)]
pub enum SuperTrait {
    Sensing,
    Processing,
    Actuating,
}

#[derive(Serialize, Deserialize, Debug, Eq, PartialEq, Hash, Clone, Copy)]
#[serde(untagged)]
pub enum SubTrait {
    // #[serde(rename = "sttraitattribute")]
    StAttribute(TraitAttribute),
    // #[serde(rename = "sttraitaction")]
    StAction(TraitAction),
}

#[derive(Serialize, Deserialize, Debug, Eq, PartialEq, Hash, Clone, Copy)]
pub enum TraitAttribute {
    SensingRange,
    Hp,
}

#[derive(Serialize, Deserialize, Debug, Eq, PartialEq, Hash, Clone, Copy)]
pub enum TraitAction {
    Sense,
    Quick,
    Primary,
    Secondary,
    Move,
    Attack,
    Defend,
    Rest,
}

#[derive(PartialEq, Eq, Hash, Serialize, Deserialize, Debug)]
pub struct ActionPrototype {
    pub trait_id:  TraitAction,
    pub parameter: i32,
}

/// Construct a new player action from a given key code.
/// Get player's action item that corresponds with the player input and construct a new action
/// from the parameters in both
// NOTE: In the future we'll have to consider mouse clicks as well.
pub fn build_player_action(input: PlayAction, prototype: &ActionPrototype) -> Box<dyn Action> {
    use self::SubTrait::*;
    use self::TraitAction::*;
    use ui::game_input::PlayActionParameter::*;
    match input {
        PlayAction {
            trait_id: StAction(Move),
            param: Orientation(dir),
        } => Box::new(MoveAction::new(dir, prototype.parameter)),
        _ => Box::new(PassAction),
    }
}

/// This may or may not be body parts. Actuators like organells can also benefit the attributes.
/// Sensors contain:
/// - attributes
///   - range of effective sensing
///   - accuracy of sensing [future feature]
/// - functions:
///   - sense environment
#[derive(Debug, Serialize, Deserialize, Default, PartialEq)]
pub struct Sensors {
    pub actions:     Vec<ActionPrototype>,
    pub sense_range: i32,
}

impl Sensors {
    pub fn new() -> Self {
        Sensors {
            actions:     Vec::new(),
            sense_range: 0,
        }
    }
}

/// Processors contain:
/// - attributes:
///   - capacity, a quantization/modifier of how energy-costly and complex the functions are
/// - functions:
///   - setting of primary/secondary actions [player]
///   - decision making algorithm [player/ai]
///   - ai control [ai]
#[derive(Debug, Serialize, Deserialize, Default, PartialEq)]
pub struct Processors {
    pub actions: Vec<ActionPrototype>,
}

impl Processors {
    pub fn new() -> Self {
        Processors {
            actions: Vec::new(),
        }
    }
}

/// Actuators can actually be concrete body parts e.g., organelles, spikes
/// Actuators contain:
/// - attributes:
///   - speed, a modifier of the energy cost of the functions
/// - functions:
///   - move
///   - attack
///   - defend
#[derive(Debug, Serialize, Deserialize, Default, PartialEq)]
pub struct Actuators {
    pub actions: Vec<ActionPrototype>,
    pub hp:      i32,
}

impl Actuators {
    pub fn new() -> Self {
        Actuators {
            actions: Vec::new(),
            hp:      0,
        }
    }
}

/// Gene Records hold all necessary information for a single gene.
/// Genes can either encode actions, attributes or both.
#[derive(Serialize, Deserialize, Debug)]
pub struct GeneRecord {
    name:        String,
    super_trait: SuperTrait,
    action:      TraitAction,
    /* attributes: Vec<?>,
     * synergies: Vec<?>,
     * anti-synergies: Vec<?>, */
}

/// The gene library lets the user define genes.
/// Input should look like this:
///   - trait name
///   - super trait
///   - attributes
///   - action
///   - synergies
///   - anti-synergies
///
/// Actions can be chosen from a pool of predefined methods.
// TODO: How to encode non-action attributes e.g, cell membrane thickness?
#[derive(PartialEq, Eq, Serialize, Deserialize, Debug, Default)]
pub struct GeneLibrary {
    /// Traits are now supposed to be generic, so enums are no longer the way to go
    gray_to_trait: HashMap<u8, SubTrait>,
    /// This one should be straight forward. Lets the custom traits make use of supertrait specific
    /// attributes.
    pub trait_to_super: HashMap<SubTrait, SuperTrait>,
    /// As mentioned above, re-use TraitIDs to allow mappings to actions.
    // trait_to_action: HashMap<u8, TraitAction>,
    /// Vector of gray code with index corresponding to its binary representation
    gray_code: Vec<u8>,
    /// Count the number of traits we have, sort of as a running id.
    trait_count: usize,
}

impl GeneLibrary {
    pub fn new() -> Self {
        let traits: Vec<SubTrait> = vec![
            SubTrait::StAttribute(TraitAttribute::SensingRange),
            SubTrait::StAction(TraitAction::Sense),
            SubTrait::StAction(TraitAction::Quick),
            SubTrait::StAction(TraitAction::Primary),
            SubTrait::StAction(TraitAction::Secondary),
            SubTrait::StAction(TraitAction::Move),
            SubTrait::StAction(TraitAction::Attack),
            SubTrait::StAction(TraitAction::Defend),
            SubTrait::StAttribute(TraitAttribute::Hp),
            SubTrait::StAction(TraitAction::Rest),
        ];
        // TODO: Introduce constant N for total number of traits to assert gray code vector length.
        let gray_code = generate_gray_code(4);
        let gray_to_trait: HashMap<u8, SubTrait> = traits
            .iter()
            .enumerate()
            .map(|(x, y)| (gray_code[x + 1], *y))
            .collect();

        // TODO: This is really unwieldy.
        // At least extract to it's own function or better yet, try to make it more generic.
        let mut trait_to_super: HashMap<SubTrait, SuperTrait> = HashMap::new();
        trait_to_super.insert(
            SubTrait::StAttribute(TraitAttribute::SensingRange),
            SuperTrait::Sensing,
        );
        trait_to_super.insert(SubTrait::StAction(TraitAction::Sense), SuperTrait::Sensing);
        trait_to_super.insert(
            SubTrait::StAction(TraitAction::Quick),
            SuperTrait::Processing,
        );
        trait_to_super.insert(
            SubTrait::StAction(TraitAction::Primary),
            SuperTrait::Processing,
        );
        trait_to_super.insert(
            SubTrait::StAction(TraitAction::Secondary),
            SuperTrait::Processing,
        );
        trait_to_super.insert(SubTrait::StAction(TraitAction::Move), SuperTrait::Actuating);
        trait_to_super.insert(
            SubTrait::StAction(TraitAction::Attack),
            SuperTrait::Actuating,
        );
        trait_to_super.insert(
            SubTrait::StAction(TraitAction::Defend),
            SuperTrait::Actuating,
        );
        trait_to_super.insert(
            SubTrait::StAttribute(TraitAttribute::Hp),
            SuperTrait::Actuating,
        );
        trait_to_super.insert(SubTrait::StAction(TraitAction::Rest), SuperTrait::Actuating);

        // actual constructor
        GeneLibrary {
            gray_to_trait,
            trait_to_super,
            gray_code: generate_gray_code(4),
            trait_count: traits.len(),
        }
    }

    fn add_gene(&mut self, gene: GeneRecord) {
        debug!("[dna] adding new gene to the library: {:?}", gene);
        // TODO: Redo this. Is this even still necessary?
        // let trait_code = self.gray_code[self.trait_count];
        // self.gray_to_trait.insert(trait_code, gene.name);
        // self.trait_to_super.insert(trait_code, gene.super_trait);
        // self.trait_to_action.insert(trait_code, gene.action);
        // self.trait_count += 1;
    }

    fn read_genes_from_file() -> Result<Vec<GeneRecord>, Box<dyn Error>> {
        let mut json_genes = String::new();
        let mut file = File::open("data/genes")?;
        file.read_to_string(&mut json_genes)?;
        let result = serde_json::from_str::<Vec<GeneRecord>>(&json_genes)?;
        Ok(result)
    }

    pub fn init_genes(&mut self) {
        match GeneLibrary::read_genes_from_file() {
            Ok(genes) => {
                for gene in genes {
                    debug!("adding gene {:?} to the library", gene);
                    self.add_gene(gene);
                }
            }
            Err(..) => {
                error!("[dna] Unable to read gene file!");
            }
        }
    }

    // TODO: Add parameters to control distribution of sense, process and actuate!
    // TODO: Use above parameters for NPC definitions, readable from datafiles!
    pub fn new_dna(&self, game_rng: &mut GameRng, avg_genome_len: usize) -> Vec<u8> {
        let mut dna = Vec::new();
        // randomly grab a trait and add trait id, length and random attribute value
        for _ in 0..avg_genome_len {
            // push 0x00 first as the genome start symbol
            dna.push(0 as u8);
            // pick random trait number from list
            let trait_num = game_rng.gen_range(0, self.trait_count);
            // add trait id
            dna.push(self.gray_code[trait_num]);
            // add length
            dna.push(1);
            // add random attribute value
            dna.push(game_rng.gen_range(0, 16) as u8);
        }
        // debug!("new dna generated: {:?}", dna);
        dna
    }

    pub fn decode_dna(&self, dna: &[u8]) -> (Sensors, Processors, Actuators) {
        let mut start_ptr: usize = 0;
        let mut end_ptr: usize = dna.len();
        let mut trait_builder: TraitBuilder = TraitBuilder::new();

<<<<<<< HEAD
        while start_ptr < dna.len() {
            println!("start_ptr: {}, end_ptr: {}", start_ptr, end_ptr);
=======
        while start_ptr < dna.len() - 2 {
>>>>>>> 56af9848
            let (s_ptr, e_ptr) = self.decode_gene(dna, start_ptr, end_ptr, &mut trait_builder);
            start_ptr = s_ptr;
            end_ptr = e_ptr;
        }

        // return sensor, processor and actuator instances
        trait_builder.finalize()
    }

    fn decode_gene(
        &self,
        dna: &[u8],
        mut start_ptr: usize,
        mut end_ptr: usize,
        trait_builder: &mut TraitBuilder,
    ) -> (usize, usize) {
        // pointing at 0x00 now
        // println!("start_ptr at 0x00 = {}", start_ptr);
        start_ptr += 1;
        // read length
        // println!("start_ptr at len = {}", start_ptr);
        end_ptr = cmp::min(end_ptr, start_ptr + dna[start_ptr] as usize);
        start_ptr += 1;
        // println!("start_ptr at iteration start = {}", start_ptr);
        // println!("new end_ptr = {}", end_ptr);
        // read trait ids - actions and attributes
        for i in start_ptr..=end_ptr {
            // println!("iteration -> i = {}", i);
            // if we reached the end of the genome, return the current position
            if i >= dna.len() {
                return (i, end_ptr);
            }
            // take u8 word and map it to action/attribute
            match self.gray_to_trait.get(&dna[i]) {
                Some(SubTrait::StAttribute(attr)) => trait_builder.add_attribute(*attr),
                Some(SubTrait::StAction(actn)) => trait_builder.add_action(*actn),
                None => {}
            }
        }

        start_ptr = end_ptr + 1;
        end_ptr = dna.len();
        // println!("returning start_ptr {}, end_ptr {}", start_ptr, end_ptr);
        (start_ptr, end_ptr)
    }
}

#[derive(Default)]
struct TraitBuilder {
    sensors:              Sensors,
    processors:           Processors,
    actuators:            Actuators,
    sensor_action_acc:    HashMap<TraitAction, i32>,
    processor_action_acc: HashMap<TraitAction, i32>,
    actuator_action_acc:  HashMap<TraitAction, i32>,
}

impl TraitBuilder {
    pub fn new() -> Self {
        TraitBuilder {
            sensors:              Sensors::new(),
            processors:           Processors::new(),
            actuators:            Actuators::new(),
            sensor_action_acc:    HashMap::new(),
            processor_action_acc: HashMap::new(),
            actuator_action_acc:  HashMap::new(),
        }
    }

    pub fn add_attribute(&mut self, attr: TraitAttribute) {
        match attr {
            TraitAttribute::SensingRange => self.sensors.sense_range += 1,
            TraitAttribute::Hp => self.actuators.hp += 1,
        }
    }

    pub fn add_action(&mut self, actn: TraitAction) {
        match actn {
            TraitAction::Sense => {
                // increase the counter for the given action or insert a 0 as default value;
                // below is the long form...
                //  let count = self.sensor_action_acc.entry(actn).or_insert(0);
                //  *count += 1;
                // ... which shortens to the following:
                *self.sensor_action_acc.entry(actn).or_insert(0) += 1;
            }
            TraitAction::Primary | TraitAction::Secondary | TraitAction::Quick => {
                *self.processor_action_acc.entry(actn).or_insert(0) += 1;
            }
            TraitAction::Move | TraitAction::Attack | TraitAction::Defend | TraitAction::Rest => {
                *self.actuator_action_acc.entry(actn).or_insert(0) += 1;
            }
        }
    }

    // Finalize all actions, return the super trait components and consume itself.
    pub fn finalize(mut self) -> (Sensors, Processors, Actuators) {
        // instantiate an action or prototype with count as additional parameter
        self.sensors.actions = self
            .sensor_action_acc
            .iter()
            .map(|(trait_id, parameter)| ActionPrototype {
                trait_id:  *trait_id,
                parameter: *parameter,
            })
            .collect();

        self.processors.actions = self
            .processor_action_acc
            .iter()
            .map(|(trait_id, parameter)| ActionPrototype {
                trait_id:  *trait_id,
                parameter: *parameter,
            })
            .collect();

        self.actuators.actions = self
            .actuator_action_acc
            .iter()
            .map(|(trait_id, parameter)| ActionPrototype {
                trait_id:  *trait_id,
                parameter: *parameter,
            })
            .collect();

        (self.sensors, self.processors, self.actuators)
    }
}<|MERGE_RESOLUTION|>--- conflicted
+++ resolved
@@ -324,12 +324,7 @@
         let mut end_ptr: usize = dna.len();
         let mut trait_builder: TraitBuilder = TraitBuilder::new();
 
-<<<<<<< HEAD
-        while start_ptr < dna.len() {
-            println!("start_ptr: {}, end_ptr: {}", start_ptr, end_ptr);
-=======
-        while start_ptr < dna.len() - 2 {
->>>>>>> 56af9848
+while start_ptr < dna.len() - 2 {
             let (s_ptr, e_ptr) = self.decode_gene(dna, start_ptr, end_ptr, &mut trait_builder);
             start_ptr = s_ptr;
             end_ptr = e_ptr;
